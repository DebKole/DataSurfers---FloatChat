--- conflicted
+++ resolved
@@ -1,9 +1,5 @@
-<<<<<<< HEAD
-import React, { useState } from 'react';
-import { useNavigate } from 'react-router-dom'; // Add this import
-=======
 import React, { useState, useMemo } from 'react';
->>>>>>> cd90696c
+import { useNavigate } from 'react-router-dom';
 import './DataSidebar.css';
 import MapVisualization from './MapVisualization';
 import PlotProfileTool from './PlotProfile';
@@ -17,9 +13,8 @@
 const DataSidebar = ({ selectedView = 'table', onViewChange, mapData = null, showMap = false, onMapClose = () => { }, tableData = null, onOpenTrajectoryOverlay = () => { } }) => {
   const [collapsed, setCollapsed] = useState(false);
   const [isMapVisible, setIsMapVisible] = useState(false);
-<<<<<<< HEAD
-  const navigate = useNavigate(); // Add this hook
-=======
+  const navigate = useNavigate();
+  // Advanced preview and selection states
   const [showProfilePreview, setShowProfilePreview] = useState(false);
   const [selectedFloatId, setSelectedFloatId] = useState('');
   const [selectedProfileId, setSelectedProfileId] = useState(null);
@@ -53,7 +48,6 @@
     const ids = floatToProfiles[String(selectedFloatId)] || [];
     return profiles.filter((p) => ids.includes(p.profileId));
   }, [selectedFloatId, floatToProfiles]);
->>>>>>> cd90696c
 
   const toggleSidebar = () => {
     setCollapsed(!collapsed);
@@ -209,15 +203,9 @@
             </div>
           </div>
           <div className="view-more">
-<<<<<<< HEAD
-            <button 
-              className={`view-more-btn ${mapData ? 'has-data' : ''}`} 
-              onClick={handleOpenMap} // This now navigates to full-page map
-=======
             <button
               className={`view-more-btn ${mapData ? 'has-data' : ''}`}
               onClick={handleOpenMap}
->>>>>>> cd90696c
             >
               {mapData ? '🗺️ View Data Map' : 'Open Map View'}
             </button>
