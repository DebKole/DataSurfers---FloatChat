import React, { useState, useMemo } from 'react';
import './DataSidebar.css';
import MapVisualization from './MapVisualization';
import PlotProfileTool from './PlotProfile';
import CompareProfilesTool from './CompareProfilesTool';
import MapTrajectories from './MapTrajectories';
import profiles from '../profiles_jan.json';
import trajectories from '../trajectories_jan.json';

<<<<<<< HEAD
const DataSidebar = ({ selectedView = 'table', onViewChange, mapData = null, showMap = false, onMapClose = () => {}, tableData = null }) => {
=======
const DataSidebar = ({ selectedView = 'table', onViewChange, mapData = null, showMap = false, onMapClose = () => {}, onOpenTrajectoryOverlay = () => {} }) => {
>>>>>>> 8daa97e8
  const [collapsed, setCollapsed] = useState(false);
  const [isMapVisible, setIsMapVisible] = useState(false);
  const [showProfilePreview, setShowProfilePreview] = useState(false);
  const [selectedFloatId, setSelectedFloatId] = useState('');
  const [selectedProfileId, setSelectedProfileId] = useState(null);
  const [compareProfileId1, setCompareProfileId1] = useState(null);
  const [compareProfileId2, setCompareProfileId2] = useState(null);
  const [variable, setVariable] = useState('TEMP');
  const [showTrajectoryPreview, setShowTrajectoryPreview] = useState(false);

  const floatToProfiles = useMemo(() => {
    const map = new Map();
    trajectories.forEach((pt) => {
      if (!pt.floatId || pt.profileId === undefined || pt.profileId === null) return;
      const key = String(pt.floatId);
      if (!map.has(key)) map.set(key, new Set());
      map.get(key).add(pt.profileId);
    });
    const result = {};
    map.forEach((set, key) => {
      result[key] = Array.from(set);
    });
    return result;
  }, []);

  const floatOptions = useMemo(
    () => Object.keys(floatToProfiles).sort(),
    [floatToProfiles]
  );

  const profileOptionsForSelectedFloat = useMemo(() => {
    if (!selectedFloatId) return [];
    const ids = floatToProfiles[String(selectedFloatId)] || [];
    return profiles.filter((p) => ids.includes(p.profileId));
  }, [selectedFloatId, floatToProfiles]);

  const toggleSidebar = () => {
    setCollapsed(!collapsed);
  };

  const handleViewChange = (e) => {
    const newView = e.target.value;
    if (onViewChange) {
      onViewChange(newView);
    }
  };

  const handleOpenMap = () => {
    setIsMapVisible(true);
  };

  const handleCloseMap = () => {
    setIsMapVisible(false);
    onMapClose();
  };

  // Auto-open map when new map data is received
  React.useEffect(() => {
    if (showMap && mapData) {
      setIsMapVisible(true);
      if (onViewChange) {
        onViewChange('map');
      }
    }
  }, [showMap, mapData, onViewChange]);

  return (
    <aside className={`data-sidebar ${collapsed ? 'collapsed' : ''}`} id="rightSidebar" aria-label="Data overview sidebar">
      <div className="data-header">
        <i className="fas fa-chart-line" aria-hidden="true"></i>
        <h2>Data Overview</h2>
      </div>

      <button className="collapse-btn right-toggle" onClick={toggleSidebar} aria-expanded={!collapsed} title="Collapse overview">
        <i className={`fas ${collapsed ? 'fa-chevron-left' : 'fa-chevron-right'}`} aria-hidden="true"></i>
      </button>

      <div className={`view-selector ${collapsed ? 'hidden' : ''}`}>
        <select value={selectedView} onChange={handleViewChange} className="view-dropdown">
          <option value="table">Table</option>
          <option value="map">Map</option>
          <option value="updates">Latest Updates</option>
        </select>
      </div>

      {collapsed && (
        <div className="collapsed-view-icons">
          <div className="collapsed-icon" title="Table">
            <i className="fas fa-table"></i>
          </div>
          <div className="collapsed-icon" title="Map">
            <i className="fas fa-map"></i>
          </div>
          <div className="collapsed-icon" title="Latest Updates">
            <i className="fas fa-clock"></i>
          </div>
        </div>
      )}

      {selectedView === 'table' && (
        <div className="data-card">
          <h3><i className="fas fa-table"></i> Table</h3>
          <div className="table-preview">
<<<<<<< HEAD
            {tableData && tableData.columns && tableData.rows && tableData.rows.length > 0 ? (
              <>
                <div className="table-row header">
                  {tableData.columns.slice(0, 5).map((col, idx) => (
                    <span key={idx} title={col}>
                      {col.length > 12 ? col.substring(0, 12) + '...' : col}
                    </span>
                  ))}
                </div>
                {tableData.rows.slice(0, 10).map((row, rowIdx) => (
                  <div className="table-row" key={rowIdx}>
                    {tableData.columns.slice(0, 5).map((col, colIdx) => {
                      const value = row[col];
                      let displayValue = value;
                      
                      // Format different data types
                      if (value === null || value === undefined) {
                        displayValue = '-';
                      } else if (typeof value === 'number') {
                        displayValue = value.toFixed(2);
                      } else if (typeof value === 'string' && value.length > 15) {
                        displayValue = value.substring(0, 15) + '...';
                      }
                      
                      return (
                        <span key={colIdx} title={String(value)}>
                          {String(displayValue)}
                        </span>
                      );
                    })}
                  </div>
                ))}
              </>
            ) : (
              <div className="no-data-message">
                <i className="fas fa-inbox"></i>
                <p>No data available</p>
                <small>Run a query to see results</small>
              </div>
            )}
=======
            <div className="table-row header">
              <span>Float ID</span>
              <span>Temp</span>
              <span>Salinity</span>
            </div>
            <div className="table-row">
              <span>4902916</span>
              <span>22.4°C</span>
              <span>35.1</span>
            </div>
            <div className="table-row">
              <span>4902917</span>
              <span>21.8°C</span>
              <span>35.3</span>
            </div>
            <div className="table-row">
              <span>4902918</span>
              <span>23.1°C</span>
              <span>34.9</span>
            </div>
            <div className="table-row">
              <span>4902919</span>
              <span>22.9°C</span>
              <span>35.0</span>
            </div>
            <div className="table-row">
              <span>4902920</span>
              <span>21.5°C</span>
              <span>35.2</span>
            </div>
            <div className="table-row">
              <span>4902921</span>
              <span>23.3°C</span>
              <span>34.8</span>
            </div>
            <div className="table-row">
              <span>4902922</span>
              <span>22.1°C</span>
              <span>35.4</span>
            </div>
            <div className="table-row">
              <span>4902923</span>
              <span>21.9°C</span>
              <span>35.0</span>
            </div>
            <div className="table-row">
              <span>4902924</span>
              <span>23.0°C</span>
              <span>34.7</span>
            </div>
            <div className="table-row">
              <span>4902925</span>
              <span>22.7°C</span>
              <span>35.3</span>
            </div>
>>>>>>> 8daa97e8
          </div>
          <div className="view-more">
            {tableData && tableData.total_rows > 0 && (
              <div className="data-stats">
                <small>Showing {Math.min(10, tableData.total_rows)} of {tableData.total_rows} rows</small>
              </div>
            )}
            <button className="view-more-btn" disabled={!tableData || tableData.total_rows === 0}>
              View Full Table
            </button>
            <button className="view-more-btn" disabled={!tableData || tableData.total_rows === 0}>
              Export as CSV
            </button>
          </div>
          <div className="view-more" style={{ marginTop: '0.5rem' }}>
            <button
              className="view-more-btn"
              onClick={() => setShowProfilePreview(!showProfilePreview)}
            >
              {showProfilePreview ? 'Hide Profile Preview' : 'Show Profile Preview'}
            </button>
          </div>
          {showProfilePreview && (
            <div className="profile-section" style={{ marginTop: '0.5rem' }}>
              <h4>PlotProfile Preview</h4>
              <div className="profile-controls">
                <label>
                  Float ID:
                  <select
                    value={selectedFloatId}
                    onChange={(e) => {
                      const fid = e.target.value;
                      setSelectedFloatId(fid);
                      setSelectedProfileId(null);
                      setCompareProfileId1(null);
                      setCompareProfileId2(null);
                    }}
                  >
                    <option value="">Select float</option>
                    {floatOptions.map((fid) => (
                      <option key={fid} value={fid}>{fid}</option>
                    ))}
                  </select>
                </label>

                <label>
                  Profile ID:
                  <select
                    value={selectedProfileId ?? ''}
                    onChange={(e) =>
                      setSelectedProfileId(
                        e.target.value === '' ? null : Number(e.target.value)
                      )
                    }
                    disabled={!selectedFloatId}
                  >
                    <option value="">Select profile</option>
                    {profileOptionsForSelectedFloat.map((p) => (
                      <option key={p.profileId} value={p.profileId}>
                        {p.profileId}
                      </option>
                    ))}
                  </select>
                </label>

                <label>
                  Variable:
                  <select
                    value={variable}
                    onChange={(e) => setVariable(e.target.value)}
                  >
                    <option value="TEMP">Temperature</option>
                    <option value="SAL">Salinity</option>
                  </select>
                </label>
              </div>

              <PlotProfileTool
                profiles={profiles}
                profileId={selectedProfileId}
                variable={variable}
              />

              <h4 style={{ marginTop: '1rem' }}>Compare Profiles (same float)</h4>
              <div className="profile-controls">
                <label>
                  Profile A:
                  <select
                    value={compareProfileId1 ?? ''}
                    onChange={(e) =>
                      setCompareProfileId1(
                        e.target.value === '' ? null : Number(e.target.value)
                      )
                    }
                    disabled={!selectedFloatId}
                  >
                    <option value="">Select profile</option>
                    {profileOptionsForSelectedFloat.map((p) => (
                      <option key={p.profileId} value={p.profileId}>
                        {p.profileId}
                      </option>
                    ))}
                  </select>
                </label>

                <label>
                  Profile B:
                  <select
                    value={compareProfileId2 ?? ''}
                    onChange={(e) =>
                      setCompareProfileId2(
                        e.target.value === '' ? null : Number(e.target.value)
                      )
                    }
                    disabled={!selectedFloatId}
                  >
                    <option value="">Select profile</option>
                    {profileOptionsForSelectedFloat.map((p) => (
                      <option key={p.profileId} value={p.profileId}>
                        {p.profileId}
                      </option>
                    ))}
                  </select>
                </label>
              </div>

              <CompareProfilesTool
                profiles={profiles}
                profileIds={
                  [compareProfileId1, compareProfileId2].filter(
                    (id) => id !== null && id !== undefined
                  )
                }
                variable={variable}
              />
            </div>
          )}
        </div>
      )}

      {selectedView === 'map' && (
        <div className="data-card">
          <h3><i className="fas fa-map"></i> Map</h3>
          <div className="map-preview">
            <div className="map-placeholder">
              <i className="fas fa-globe"></i>
              <p>Interactive Ocean Map</p>
              <div className="map-stats">
                {mapData ? (
                  <>
                    <span>{mapData.map_data?.length || 0} Data Points</span>
                    <span>{mapData.parameter?.charAt(0).toUpperCase() + mapData.parameter?.slice(1) || 'Temperature'} Data</span>
                    <span>{mapData.region?.replace('_', ' ').replace(/\b\w/g, l => l.toUpperCase()) || 'Current Location'}</span>
                  </>
                ) : (
                  <>
                    <span>5 Argo Float Profiles</span>
                    <span>North Atlantic Region</span>
                  </>
                )}
              </div>
            </div>
          </div>
          <div className="view-more">
            <button 
              className={`view-more-btn ${mapData ? 'has-data' : ''}`} 
              onClick={handleOpenMap}
            >
              {mapData ? '🗺️ View Data Map' : 'Open Map View'}
            </button>
          </div>
          <div className="view-more" style={{ marginTop: '0.5rem' }}>
            <button
              className="view-more-btn"
              onClick={() => setShowTrajectoryPreview(!showTrajectoryPreview)}
            >
              {showTrajectoryPreview ? 'Hide Trajectory Preview' : 'Show Trajectory Preview'}
            </button>
          </div>
          <div className="view-more" style={{ marginTop: '0.5rem' }}>
            <button
              className="view-more-btn"
              onClick={onOpenTrajectoryOverlay}
            >
              Open Trajectory Map (Full Screen)
            </button>
          </div>

          {showTrajectoryPreview && (
            <div style={{ marginTop: '0.5rem' }}>
              <MapTrajectories />
            </div>
          )}
        </div>
      )}
      

      {selectedView === 'updates' && (
        <div className="data-card">
  <h3><i className="fas fa-clock"></i> Latest Updates</h3>
  <div className="update-list">
    <div className="update-item">
      <div className="update-time">2 min ago</div>
      <div className="update-text">New data from Float 4902916</div>
    </div>
    <div className="update-item">
      <div className="update-time">15 min ago</div>
      <div className="update-text">Temperature anomaly detected</div>
    </div>
    <div className="update-item">
      <div className="update-time">30 min ago</div>
      <div className="update-text">Float 4902917 battery low</div>
    </div>
    <div className="update-item">
      <div className="update-time">45 min ago</div>
      <div className="update-text">Salinity spike in Float 4902918</div>
    </div>
    <div className="update-item">
      <div className="update-time">1 hour ago</div>
      <div className="update-text">3 floats synchronized</div>
    </div>
    <div className="update-item">
      <div className="update-time">2 hours ago</div>
      <div className="update-text">Firmware update applied to Float 4902920</div>
    </div>
    <div className="update-item">
      <div className="update-time">3 hours ago</div>
      <div className="update-text">New float added: 4902921</div>
    </div>
  </div>
  <div className="view-more">
    <button className="view-more-btn">View All Updates</button>
  </div>
</div>
      )}

      {/* Map Visualization Component */}
      <MapVisualization
        mapData={mapData?.map_data}
        isVisible={isMapVisible}
        onClose={handleCloseMap}
        queryType={mapData?.query_type || 'general'}
        parameter={mapData?.parameter || 'temperature'}
      />
    </aside>
  );
};

export default DataSidebar;<|MERGE_RESOLUTION|>--- conflicted
+++ resolved
@@ -7,11 +7,7 @@
 import profiles from '../profiles_jan.json';
 import trajectories from '../trajectories_jan.json';
 
-<<<<<<< HEAD
-const DataSidebar = ({ selectedView = 'table', onViewChange, mapData = null, showMap = false, onMapClose = () => {}, tableData = null }) => {
-=======
-const DataSidebar = ({ selectedView = 'table', onViewChange, mapData = null, showMap = false, onMapClose = () => {}, onOpenTrajectoryOverlay = () => {} }) => {
->>>>>>> 8daa97e8
+const DataSidebar = ({ selectedView = 'table', onViewChange, mapData = null, showMap = false, onMapClose = () => {}, tableData = null, onOpenTrajectoryOverlay = () => {} }) => {
   const [collapsed, setCollapsed] = useState(false);
   const [isMapVisible, setIsMapVisible] = useState(false);
   const [showProfilePreview, setShowProfilePreview] = useState(false);
@@ -115,7 +111,6 @@
         <div className="data-card">
           <h3><i className="fas fa-table"></i> Table</h3>
           <div className="table-preview">
-<<<<<<< HEAD
             {tableData && tableData.columns && tableData.rows && tableData.rows.length > 0 ? (
               <>
                 <div className="table-row header">
@@ -156,63 +151,6 @@
                 <small>Run a query to see results</small>
               </div>
             )}
-=======
-            <div className="table-row header">
-              <span>Float ID</span>
-              <span>Temp</span>
-              <span>Salinity</span>
-            </div>
-            <div className="table-row">
-              <span>4902916</span>
-              <span>22.4°C</span>
-              <span>35.1</span>
-            </div>
-            <div className="table-row">
-              <span>4902917</span>
-              <span>21.8°C</span>
-              <span>35.3</span>
-            </div>
-            <div className="table-row">
-              <span>4902918</span>
-              <span>23.1°C</span>
-              <span>34.9</span>
-            </div>
-            <div className="table-row">
-              <span>4902919</span>
-              <span>22.9°C</span>
-              <span>35.0</span>
-            </div>
-            <div className="table-row">
-              <span>4902920</span>
-              <span>21.5°C</span>
-              <span>35.2</span>
-            </div>
-            <div className="table-row">
-              <span>4902921</span>
-              <span>23.3°C</span>
-              <span>34.8</span>
-            </div>
-            <div className="table-row">
-              <span>4902922</span>
-              <span>22.1°C</span>
-              <span>35.4</span>
-            </div>
-            <div className="table-row">
-              <span>4902923</span>
-              <span>21.9°C</span>
-              <span>35.0</span>
-            </div>
-            <div className="table-row">
-              <span>4902924</span>
-              <span>23.0°C</span>
-              <span>34.7</span>
-            </div>
-            <div className="table-row">
-              <span>4902925</span>
-              <span>22.7°C</span>
-              <span>35.3</span>
-            </div>
->>>>>>> 8daa97e8
           </div>
           <div className="view-more">
             {tableData && tableData.total_rows > 0 && (
