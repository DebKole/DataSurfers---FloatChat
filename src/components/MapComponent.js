--- conflicted
+++ resolved
@@ -11,6 +11,7 @@
 
   const [floatData, setFloatData] = useState([]);
   const [dataLoaded, setDataLoaded] = useState(false);
+  const sampleData = [];
 
   // Fetch real float data from database
   useEffect(() => {
@@ -119,9 +120,8 @@
         attribution: ' OpenStreetMap contributors'
       }).addTo(map);
 
-<<<<<<< HEAD
+      // Layer for markers and a unified renderer that supports both incoming data and real float data
       markersLayerRef.current = L.layerGroup().addTo(map);
-
       const renderMarkers = (points) => {
         if (!markersLayerRef.current) return;
         markersLayerRef.current.clearLayers();
@@ -136,13 +136,16 @@
             fillColor: color,
             fillOpacity: 0.85
           });
-          dot.bindTooltip(`Float ${point.id}`, { direction: 'top', offset: [0, -6] });
+          const id = point.id || point.float_id || point.profile_id || '—';
+          const dateStr = point.datetime ? new Date(point.datetime).toLocaleDateString() : '';
+          dot.bindTooltip(`Float ${id}`, { direction: 'top', offset: [0, -6] });
           dot.bindPopup(`
             <div class="map-popup">
-              <h4>Float ${point.id}</h4>
-              <p><strong>Temperature:</strong> ${point.temp}°C</p>
-              <p><strong>Salinity:</strong> ${point.salinity} PSU</p>
-              <p><strong>Depth:</strong> ${point.depth}m</p>
+              <h4>Float ${id}</h4>
+              <p><strong>Location:</strong> ${Number(point.lat).toFixed(2)}°, ${Number(point.lng).toFixed(2)}°</p>
+              ${dateStr ? `<p><strong>Date:</strong> ${dateStr}</p>` : ''}
+              ${point.cycle ? `<p><strong>Cycle:</strong> ${point.cycle}</p>` : ''}
+              ${point.measurements ? `<p><strong>Measurements:</strong> ${point.measurements}</p>` : ''}
             </div>
           `);
           dot.on('mouseover', () => dot.setStyle({ radius: 9, fillOpacity: 1 }));
@@ -158,45 +161,8 @@
           }
         } catch (_) {}
       };
-=======
-      // Add data points as styled dots (circle markers) - use real float data
-      const dataToDisplay = floatData.length > 0 ? floatData : [];
-      const markers = dataToDisplay.map(point => {
-        const color = '#1e90ff';
-        const dot = L.circleMarker([point.lat, point.lng], {
-          radius: 6,
-          color,
-          weight: 2,
-          fillColor: color,
-          fillOpacity: 0.85
-        }).addTo(map);
-
-        dot.bindTooltip(`Float ${point.id}`, { direction: 'top', offset: [0, -6] });
-        
-        // Format datetime
-        const dateStr = point.datetime ? new Date(point.datetime).toLocaleDateString() : 'N/A';
-        
-        dot.bindPopup(`
-          <div class="map-popup">
-            <h4>Float ${point.id}</h4>
-            <p><strong>Location:</strong> ${point.lat.toFixed(2)}°, ${point.lng.toFixed(2)}°</p>
-            <p><strong>Date:</strong> ${dateStr}</p>
-            <p><strong>Cycle:</strong> ${point.cycle || 'N/A'}</p>
-            <p><strong>Measurements:</strong> ${point.measurements || 0}</p>
-            <p style="font-size: 0.85em; color: #666; margin-top: 8px;">
-              <em>January 2025 Data</em>
-            </p>
-          </div>
-        `);
-
-        // Hover highlight
-        dot.on('mouseover', () => dot.setStyle({ radius: 9, fillOpacity: 1 }));
-        dot.on('mouseout', () => dot.setStyle({ radius: 6, fillOpacity: 0.85 }));
-        return dot;
-      });
->>>>>>> cd90696c
-
-      const initialPoints = Array.isArray(data) && data.length ? data : sampleData;
+
+      const initialPoints = floatData.length > 0 ? floatData : (Array.isArray(data) && data.length ? data : sampleData);
       renderMarkers(initialPoints);
 
       // Invalidate size after a tick and on container resize to avoid layout issues
@@ -259,12 +225,6 @@
     `;
   };
 
-<<<<<<< HEAD
-  // Initialize Leaflet once on mount
-=======
-  // Initialize Leaflet once data is loaded
-  // eslint-disable-next-line react-hooks/exhaustive-deps
->>>>>>> cd90696c
   useEffect(() => {
     if (!dataLoaded) return;  // Wait for data to load first
     
@@ -279,10 +239,6 @@
         setIsLoading(false);
       }
     })();
-<<<<<<< HEAD
-  }, []);
-=======
-
     return () => {
       // Cleanup on unmount
       if (mapInstanceRef.current) {
@@ -297,7 +253,6 @@
       }
     };
   }, [dataLoaded, floatData]);
->>>>>>> cd90696c
 
   // Update markers whenever incoming data changes
   useEffect(() => {
@@ -328,14 +283,9 @@
       
       <div className="map-info">
         <div className="data-summary">
-<<<<<<< HEAD
-          <span><i className="fas fa-map-marker-alt"></i> {currentPoints.length} Active Floats</span>
-          <span><i className="fas fa-thermometer-half"></i> Avg Temp: {(currentPoints.reduce((sum, d) => sum + (d.temp || 0), 0) / Math.max(currentPoints.length, 1)).toFixed(1)}°C</span>
-=======
-          <span><i className="fas fa-map-marker-alt"></i> {floatData.length} Active Floats</span>
+          <span><i className="fas fa-map-marker-alt"></i> {(floatData.length || currentPoints.length)} Active Floats</span>
           <span><i className="fas fa-calendar"></i> January 2025 Data</span>
           <span><i className="fas fa-globe"></i> Indian Ocean Region</span>
->>>>>>> cd90696c
         </div>
       </div>
     </div>
