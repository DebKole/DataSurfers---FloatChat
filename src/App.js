--- conflicted
+++ resolved
@@ -1,29 +1,20 @@
 import React, { useState } from 'react';
-<<<<<<< HEAD
 import { BrowserRouter as Router, Routes, Route, useNavigate } from 'react-router-dom';
 import Dashboard from './components/Dashboard';
 import Sidebar from './components/Sidebar';
 import ChatContainer from './components/ChatContainer';
 import DataSidebar from './components/DataSidebar';
 import MapPage from './components/MapPage';
-=======
-
-import Sidebar from './components/Sidebar';
-import ChatContainer from './components/ChatContainer';
-import DataSidebar from './components/DataSidebar';
 import MapTrajectories from './components/MapTrajectories';
 import PlotProfileTool from './components/PlotProfile';
 import CompareProfilesTool from './components/CompareProfilesTool';
->>>>>>> cd90696c
 import './index.css';
 
 //Main chat interface
 function ChatInterface() {
   const [dataSidebarView, setDataSidebarView] = useState('table');
-<<<<<<< HEAD
   const navigate = useNavigate();
-=======
-  // Keep BOTH: table data (your changes) AND map/trajectory (pulled changes)
+  // Keep BOTH: table data AND map/trajectory/demo features
   const [tableData, setTableData] = useState(null);
   const [mapData, setMapData] = useState(null);
   const [showMap, setShowMap] = useState(false);
@@ -43,7 +34,6 @@
   const [compareTsProfiles, setCompareTsProfiles] = useState([]);
   const [compareTsLoading, setCompareTsLoading] = useState(false);
   const [compareTsError, setCompareTsError] = useState(null);
->>>>>>> cd90696c
 
   const handleMapRequest = () => {
     // Open the full-page Map view directly when chat requests the map
@@ -58,15 +48,6 @@
   const handleMapClose = () => {
     setShowMap(false);
   };
-<<<<<<< HEAD
-  return (
-    <div className="container">
-      <Sidebar />
-      <ChatContainer onMapRequest={handleMapRequest} onMapData={handleMapData} />
-      <DataSidebar 
-        selectedView={dataSidebarView} 
-=======
-
   const handleTestTsCurve = async () => {
     setTsLoading(true);
     setTsError(null);
@@ -89,7 +70,6 @@
   };
 
   const handleTestTdCurve = async () => {
-
     setTdLoading(true);
     setTdError(null);
     try {
@@ -155,11 +135,9 @@
   return (
     <div className="container">
       <Sidebar />
-
       <ChatContainer onMapRequest={handleMapRequest} onMapData={handleMapData} onTableData={handleTableData} />
       <DataSidebar
         selectedView={dataSidebarView}
->>>>>>> cd90696c
         onViewChange={setDataSidebarView}
         mapData={mapData}
         showMap={showMap}
@@ -167,8 +145,6 @@
         tableData={tableData}
         onOpenTrajectoryOverlay={() => setShowTrajectoryOverlay(true)}
       />
-<<<<<<< HEAD
-=======
       {/* Simple TS/TD demo panel using PlotProfileTool and FastAPI trend_api */}
       <div
         style={{
@@ -354,7 +330,6 @@
           </div>
         </div>
       )}
->>>>>>> cd90696c
     </div>
   );
 }
