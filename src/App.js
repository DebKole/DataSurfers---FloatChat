--- conflicted
+++ resolved
@@ -11,13 +11,11 @@
   const argoRows = useArgoDemoData();
 
   const [dataSidebarView, setDataSidebarView] = useState('table');
-<<<<<<< HEAD
+  // Keep BOTH: table data (your changes) AND map/trajectory (pulled changes)
   const [tableData, setTableData] = useState(null);
-=======
   const [mapData, setMapData] = useState(null);
   const [showMap, setShowMap] = useState(false);
   const [showTrajectoryOverlay, setShowTrajectoryOverlay] = useState(false);
->>>>>>> 8daa97e8
 
   const handleMapRequest = () => {
     setDataSidebarView('map');
@@ -41,19 +39,15 @@
       <Sidebar />
 
       <ChatContainer onMapRequest={handleMapRequest} onMapData={handleMapData} onTableData={handleTableData} />
-      <DataSidebar 
-        selectedView={dataSidebarView} 
+      <DataSidebar
+        selectedView={dataSidebarView}
         onViewChange={setDataSidebarView}
-        mapData={mapData} 
-        showMap={showMap} 
-<<<<<<< HEAD
+        mapData={mapData}
+        showMap={showMap}
         onMapClose={handleMapClose}
         tableData={tableData}
-=======
-        onMapClose={handleMapClose} 
         onOpenTrajectoryOverlay={() => setShowTrajectoryOverlay(true)}
         argoRows={argoRows}
->>>>>>> 8daa97e8
       />
       {showTrajectoryOverlay && (
         <div
