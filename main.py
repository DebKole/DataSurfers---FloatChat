from typing import TypedDict, List
from langgraph.graph import StateGraph, START, END
from langchain_google_genai import ChatGoogleGenerativeAI
from langchain_core.messages import AIMessage, HumanMessage
from dotenv import load_dotenv
import os
from mcp_query_agent import MCPQueryAgent

load_dotenv()
api_key = os.getenv("GOOGLE_API_KEY")
llm = ChatGoogleGenerativeAI(model="gemini-2.5-flash", api_key=api_key)

<<<<<<< HEAD
# Initialize data processor and query interpreter
# Initialize data processor and query interpreter
csv_path = os.path.join(os.path.dirname(__file__), "argo_demo.csv")
data_processor = ArgoDataProcessor(csv_path)
query_interpreter = QueryInterpreter(data_processor)
=======
# Initialize MCP Query Agent (replaces old data processor)
mcp_agent = MCPQueryAgent()
>>>>>>> 25710b1b

class AgentState(TypedDict):
    querys: List[HumanMessage]
    answers: List[AIMessage]
    use_data: bool
    data_response: dict
    show_map: bool
    map_data: dict
    table_data: dict

def add_query(query: str) -> AgentState:
    state: AgentState = {"querys": [], "answers": [], "use_data": False, "data_response": {}, "show_map": False, "map_data": {}, "table_data": {}}
    state["querys"].append(HumanMessage(content=query))
    return state

def data_query_node(state: AgentState) -> AgentState:
    """Node that processes queries using MCP tools (Gemini AI + Redis + PostgreSQL)."""
    last_query = state["querys"][-1].content
    
    # Check if query is about oceanographic data
    is_data_query = mcp_agent.is_data_query(last_query)
    
    if is_data_query:
        # Use MCP tools to answer the query
        print(f"🔍 Processing data query via MCP: '{last_query}'")
        result = mcp_agent.execute_query(last_query)
        
        if result['status'] == 'success':
            state["use_data"] = True
            state["data_response"] = result
            
            # Create AI message with the MCP response
            ai_response = AIMessage(content=result['response'])
            state["answers"].append(ai_response)
            
            # Add table data for frontend display
            if result.get('table_data'):
                state["table_data"] = result.get('table_data', {})
            
            # Check if this should show a map
            if result.get('show_map', False):
                state["show_map"] = True
                state["map_data"] = result.get('map_data', {})
        else:
            # MCP query failed, fall back to LLM
            print(f"⚠️ MCP query failed: {result.get('response', 'Unknown error')}")
            state["use_data"] = False
    else:
        # Not a data query, fall back to LLM for general queries
        state["use_data"] = False
    
    return state

def llm_node(state: AgentState) -> AgentState:
    """Node that uses LLM for general queries."""
    if not state["use_data"]:  # Only use LLM if data node didn't handle it
        history = []
        for q, a in zip(state["querys"], state["answers"]):
            history.append(q)
            history.append(a)
        
        last_query = state["querys"][-1]
        history.append(last_query)
        
        # Add context about available data
        context_message = HumanMessage(content="""You are FloatChat, an oceanographic data assistant with access to Argo float data.

ABOUT ARGO FLOATS:
Argo floats are autonomous oceanographic instruments that drift with ocean currents, diving to depths of up to 2000 meters and surfacing every 10 days to transmit data via satellite. They measure temperature, salinity, and pressure throughout the water column.

YOUR CAPABILITIES:
- Access to thousands of Argo float profiles from the Indian Ocean region
- Temperature, salinity, and pressure measurements at various depths
- Data from regions including Arabian Sea, Bay of Bengal, and Southern Indian Ocean
- Historical data from January 2025 and live/recent data

WHEN USERS ASK INFORMATIONAL QUESTIONS:
- Provide concise, helpful answers (2-3 sentences)
- Explain what Argo floats are and how they work
- Describe available data and capabilities
- Guide them on what specific data queries they can make

EXAMPLE QUERIES:
- "Show me temperature in the Arabian Sea"
- "Get data from float 1902482"
- "What are the salinity patterns in Bay of Bengal?"

IMPORTANT: 
- Keep responses CONCISE (2-4 sentences maximum for informational questions)
- Use plain text only - NO markdown formatting like **bold**, *italic*, or # headers
- Be direct and helpful without being verbose""") 
        
        history.insert(0, context_message)
        
        response = llm.invoke(history)
        state["answers"].append(response)
    
    return state

def route_query(state: AgentState) -> str:
    """Route to appropriate node based on query type."""
    return "llm" if not state["use_data"] else END

# Create the graph
graph = StateGraph(AgentState)
graph.add_node("data_query", data_query_node)
graph.add_node("llm", llm_node)

# Add edges
graph.add_edge(START, "data_query")
graph.add_conditional_edges("data_query", route_query, {"llm": "llm", END: END})
graph.add_edge("llm", END)

model = graph.compile()<|MERGE_RESOLUTION|>--- conflicted
+++ resolved
@@ -10,16 +10,8 @@
 api_key = os.getenv("GOOGLE_API_KEY")
 llm = ChatGoogleGenerativeAI(model="gemini-2.5-flash", api_key=api_key)
 
-<<<<<<< HEAD
-# Initialize data processor and query interpreter
-# Initialize data processor and query interpreter
-csv_path = os.path.join(os.path.dirname(__file__), "argo_demo.csv")
-data_processor = ArgoDataProcessor(csv_path)
-query_interpreter = QueryInterpreter(data_processor)
-=======
 # Initialize MCP Query Agent (replaces old data processor)
 mcp_agent = MCPQueryAgent()
->>>>>>> 25710b1b
 
 class AgentState(TypedDict):
     querys: List[HumanMessage]
